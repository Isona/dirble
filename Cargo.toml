[package]
name = "dirble"
version = "1.3.1"
authors = ["Izzy Whistlecroft <izzy.whistlecroft@nccgroup.com>"]
edition = "2018"
build = "build.rs"

[dependencies]
curl = "0.4.19"
percent-encoding = "1.0.1"
clap = "2.32"
select = "0.4.2"
chardet = "0.2.4"
encoding = "0.2.33"
atty = "0.2.11"
colored = "1.7"
rand = "0.6.5"
<<<<<<< HEAD

[build-dependencies]
vergen = "3"

[features]
release_version_string = []
=======
serde = { version = "1.0", features = ["derive"] }
serde_json = "1.0"
serde_test = "1.0"
simple_xml_serialize = "0.2.1"
simple_xml_serialize_macro = "0.2.1"
log = "0.4.6"
simplelog = "0.5.0"
>>>>>>> f6b220b1
<|MERGE_RESOLUTION|>--- conflicted
+++ resolved
@@ -15,14 +15,6 @@
 atty = "0.2.11"
 colored = "1.7"
 rand = "0.6.5"
-<<<<<<< HEAD
-
-[build-dependencies]
-vergen = "3"
-
-[features]
-release_version_string = []
-=======
 serde = { version = "1.0", features = ["derive"] }
 serde_json = "1.0"
 serde_test = "1.0"
@@ -30,4 +22,9 @@
 simple_xml_serialize_macro = "0.2.1"
 log = "0.4.6"
 simplelog = "0.5.0"
->>>>>>> f6b220b1
+
+[build-dependencies]
+vergen = "3"
+
+[features]
+release_version_string = []