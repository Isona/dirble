--- conflicted
+++ resolved
@@ -31,8 +31,9 @@
     //let file = File::open(m.value_of("wordlist").unwrap()).unwrap();
 
     // Get the host URI from the arguments
-<<<<<<< HEAD
     let hostname = Arc::new(String::from(m.value_of("host").unwrap().clone()));
+    assert!(hostname.starts_with("https://") || hostname.starts_with("http://"), 
+        "The provided target URI must start with http:// or https://");
 
     let mut handles = vec![];
 
@@ -49,11 +50,6 @@
             request(&mut easy, &hostname_clone, &wordlist_clone[line]);
         }
     });
-=======
-    let hostname = m.value_of("host").unwrap();
-    assert!(hostname.starts_with("https://") || hostname.starts_with("http://"), 
-        "The provided target URI must start with http:// or https://");
->>>>>>> 1217d3d1
 
     handles.push(handle);
 
@@ -107,7 +103,7 @@
         },
     }
 
-<<<<<<< HEAD
+
 }
 
 fn lines_from_file<P>(filename: P) -> io::Result<Vec<String>>
@@ -115,13 +111,4 @@
     P: AsRef<Path>,
 {
     BufReader::new(File::open(filename)?).lines().collect()
-=======
-    // if code != 404 
-    // { 
-    //     let content_len = String::from_utf8_lossy(&contents.0).len();
-    //     println!("+ {} (CODE:{}|SIZE:{:#?})", url, code, content_len); 
-    // }
-
-
->>>>>>> 1217d3d1
 }